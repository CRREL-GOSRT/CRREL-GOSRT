# -*- coding: utf-8 -*-
"""
Created on Fri Sep  3 16:04:42 2021

@author: RDCRLJTP
"""
import sys
<<<<<<< HEAD
from crrelGOSRT import PhotonTrack,Utilities,ImageSeg
=======
sys.path.append(CODE_PATH)
from crrelGOSRT import ImageSeg
from crrelGOSRT import Utilities as util
from crrelGOSRT import PhotonTrack
>>>>>>> 55b91a72
import glob
import os
from matplotlib import pyplot as plt
import numpy as np
from math import sin, cos, radians
import pyvista as pv
import matplotlib.pyplot as plt


def GetZenith(time,latitude,longitude,elevation,timeformat='%Y-%m-%d_%H:%M:%S'):
    from solarposition import sunposition as sunPos
    from datetime import datetime as DT
    """
        Function to compute Zenith and Azimuth angle (in degrees) From lat/lon/time/elevation

        Inputs: time (strptime, or string)


        Copyright (c) 2015 Samuel Bear Powell

        Note that this uses the publically available "sunposition"
        code written by Samuel Bear Powell and available from:
        https://github.com/s-bear/sun-position.git

        Use of this code is used in accordance with the MIT license, and is used
        solely for the purposes of computing solar zenith and azimuth angles as inputs to the
        RTM code.  Note that this code is included in the "main" directory as solarposition

        Ibrahim Reda, Afshin Andreas, Solar position algorithm for solar radiation applications,
        Solar Energy, Volume 76, Issue 5, 2004, Pages 577-589, ISSN 0038-092X,
        http://dx.doi.org/10.1016/j.solener.2003.12.003.
    """

    print("------------------------")
    print("  USING sunposition.py to estimate solar zenith and azimuth angle!" )
    print("  Returns azimuth angle and zenith angle in degrees! ")
    print("  Note that the azimuth angle here is 0 for the east direction!")
    print("------------------------")

    if isinstance(time,DT) == False:
        if isinstance(time,str) == False:
            print("Time must either be a string or a datetime!")
            sys.exit()
        time=DT.strptime(time,timeformat)

    az,zen = sunPos.sunpos(time,latitude,longitude,elevation)[:2] #discard RA, dec, H

    if np.cos(np.radians(zen)) <= 0:
        print("------------------------")
        print("Sun is Below Horizon at %.2f/%.2f at %s UTC"%(latitude,longitude,time))
        print("!!!You Cannot use these angles to set the incident radiation!!!")
        print(" Azimuth= %.2f/ Zenith = %.2f"%(az-90,zen))
        print("------------------------")

    return az-90,zen


Latitude = 43.8163
Longitude = -72.2740
Time = '02-12 15:35'
Elevation = 553
TimeFormat='%m-%d %H:%M'

Azimuth,Zenith=GetZenith(Time,Latitude,Longitude,Elevation,TimeFormat)


#%% MicroCT Data Processing
# Find directory with microCT binary images
MCT_PATH = Utilities.directory_find(MCT_IMAGE_PATH,'Snow')

# Set data parameters for sub-sampling and mesh generation
XYstart = 8.0 # The starting point in XY for the mesh subset within a sample image (in plane view) in millimeters, assuming the the left most pixel is 0.
XYend = 12.0 # The ending point in XY for the mesh subset within a sample image (in plane view) in millimeters, assuming the the left most pixel is 0.
depthTop = 300 # Top snow depth of scanned sample (in mm)
Ztop = 295.0  # Top depth selected for mesh sample subset
allowedBorder = 10000000  # Number of points allowed to be on a mesh border
minpoints = 25  # Minimum number of points allowed for each grain
minGrainSize = 0.4 # This sets the minimum grainsize (in mm) for the peak-local-max function
voxelRes=19.88250/1000. ## in millimeters, given in microCT log file
decimate = 0.9 # The decimal percentage of mesh triangles to eliminate
fullMeshName='CRREL_MESH.vtk' ## Name of FULL Mesh .VTK file. (i.e., mesh created by aggregating all the grains)


# Read MicroCT data
SNOW, grid = ImageSeg.ImagesToArray(MCT_PATH,VTK_DATA_OUTPATH,XYstart,XYend,depthTop,Ztop,voxelRes)

# Perform grain segmentation
grains, grain_labels, properties = ImageSeg.GrainSeg(SNOW,voxelRes,minGrainSize,VTK_DATA_OUTPATH)

# Generate mesh
ImageSeg.MeshGen(grains,grain_labels,properties,voxelRes,grid,allowedBorder,minpoints,decimate,VTK_DATA_OUTPATH,fullMeshName,check=False)

#%% Run photon-tracking model to get sample optical properties

# Define voxel resolution and wavelength of light used in computing optical properties
wavelen='900nm'
VoxelRes='19.88250um'

# Output filename
OutputFile = 'Optical_Properties_updated.txt'

# File definitions (shouldn't have to change)
VTKFilename = os.path.join(VTK_DATA_OUTPATH,fullMeshName)
GrainPath = os.path.join(VTK_DATA_OUTPATH,'GRAINS','')
OutputName = os.path.join(OPT_PROP_OUTPATH,OutputFile)

# Compute optical properties
fig=PhotonTrack.RayTracing_OpticalProperties(VTKFilename,GrainPath,OutputName,MATERIAL_PATH,wavelen,VoxelRes,
                                         verbose=True,nPhotons=3500,Multi=False,GrainSamples=30,Advanced=True,
                                         FiceFromDensity=False,straight=False,maxBounce=120)

# Save figure
fig.savefig(os.path.join(OPT_PROP_OUTPATH,'OptProps.png'),dpi=90)
plt.show()

#%% Run Slab Model

import SlabModel

Slab=SlabModel.SlabModel(namelist='Mynamelist.txt')
Slab.Initialize()
Azi,Zenith=Slab.GetZenith()

#
Albedo,Absorption,Transmiss,transmissionDict=Slab.GetSpectralAlbedo(WaveLength,Zenith,Azi,nPhotons=10000)<|MERGE_RESOLUTION|>--- conflicted
+++ resolved
@@ -5,14 +5,10 @@
 @author: RDCRLJTP
 """
 import sys
-<<<<<<< HEAD
-from crrelGOSRT import PhotonTrack,Utilities,ImageSeg
-=======
 sys.path.append(CODE_PATH)
 from crrelGOSRT import ImageSeg
 from crrelGOSRT import Utilities as util
 from crrelGOSRT import PhotonTrack
->>>>>>> 55b91a72
 import glob
 import os
 from matplotlib import pyplot as plt
